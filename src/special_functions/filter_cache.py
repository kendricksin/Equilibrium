--- conflicted
+++ resolved
@@ -20,11 +20,7 @@
     
     try:
         # Connect to MongoDB
-<<<<<<< HEAD
         mongo_uri = os.environ.get('MONGO_URI')        
-=======
-        mongo_uri = MONGOURI
->>>>>>> 1970ffc4
         client = MongoClient(mongo_uri)
         if client is None:
             st.error("Failed to connect to database. Check the logs for details.")
